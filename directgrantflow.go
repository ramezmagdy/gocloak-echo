package gocloakecho

import (
<<<<<<< HEAD
	"log"
	"net/http"
	"strings"

	"github.com/Nerzal/gocloak/v5"
	"github.com/Nerzal/gocloak/v5/pkg/jwx"
	"github.com/dgrijalva/jwt-go"
=======
	"context"
	"net/http"
	"strings"

	"github.com/Nerzal/gocloak/v7"
	"github.com/Nerzal/gocloak/v7/pkg/jwx"
	"github.com/dgrijalva/jwt-go/v4"
>>>>>>> af915e26
	"github.com/labstack/echo/v4"
)

// NewDirectGrantMiddleware instantiates a new AuthenticationMiddleWare when using the Keycloak Direct Grant aka
// Resource Owner Password Credentials Flow
//
// see https://www.keycloak.org/docs/latest/securing_apps/index.html#_resource_owner_password_credentials_flow and
// https://tools.ietf.org/html/rfc6749#section-4.3 for more information about this flow
//noinspection GoUnusedExportedFunction
<<<<<<< HEAD
func NewDirectGrantMiddleware(gocloak gocloak.GoCloak, realm string, clientID string, clientSecret *string, allowedScope *string, customHeaderName *string) AuthenticationMiddleWare {
=======
func NewDirectGrantMiddleware(ctx context.Context, gocloak gocloak.GoCloak, realm, clientID, clientSecret, allowedScope string, customHeaderName *string) AuthenticationMiddleWare {
>>>>>>> af915e26
	return &directGrantMiddleware{
		gocloak:          gocloak,
		realm:            realm,
		clientID:         clientID,
		clientSecret:     clientSecret,
<<<<<<< HEAD
		allowedScope:     allowedScope,
		customHeaderName: customHeaderName,
=======
		ctx:              ctx,
>>>>>>> af915e26
	}
}

type directGrantMiddleware struct {
	gocloak          gocloak.GoCloak
	realm            string
	clientID         string
	clientSecret     *string
	allowedScope     *string
	customHeaderName *string
	ctx              context.Context
}

// CheckTokenCustomHeader used to verify authorization tokens
func (auth *directGrantMiddleware) CheckTokenCustomHeader(next echo.HandlerFunc) echo.HandlerFunc {
	return func(c echo.Context) error {
		token := ""
		if auth.customHeaderName != nil {
			token = c.Request().Header.Get(*auth.customHeaderName)
		}

		realm := auth.realm

		if realm == "" {
			value, ok := c.Get(KeyRealm).(string)
			if ok {
				realm = value
			}
		}

		if token == "" {
			token = c.Request().Header.Get("Authorization")
		}

		if token == "" {
			return c.JSON(http.StatusUnauthorized, gocloak.APIError{
				Code:    403,
				Message: "Authorization header missing",
			})
		}

		decodedToken, err := auth.stripBearerAndCheckToken(token, realm)
		if err != nil {
			return c.JSON(http.StatusUnauthorized, gocloak.APIError{
				Code:    403,
				Message: "Invalid or malformed token: " + err.Error(),
			})
		}

		if !decodedToken.Valid {
			return c.JSON(http.StatusForbidden, gocloak.APIError{
				Code:    http.StatusForbidden,
				Message: "Invalid Token",
			})
		}

		return next(c)
	}
}

func (auth *directGrantMiddleware) stripBearerAndCheckToken(accessToken string, realm string) (*jwt.Token, error) {
	accessToken = extractBearerToken(accessToken)

	decodedToken, _, err := auth.gocloak.DecodeAccessToken(auth.ctx, accessToken, realm, "")
	return decodedToken, err
}

func (auth *directGrantMiddleware) DecodeAndValidateToken(next echo.HandlerFunc) echo.HandlerFunc {
	return func(c echo.Context) error {
		token := ""
		if auth.customHeaderName != nil {
			token = c.Request().Header.Get(*auth.customHeaderName)
		}

		if token == "" {
			token = c.Request().Header.Get("Authorization")
		}

		if token == "" {
			return c.JSON(http.StatusUnauthorized, gocloak.APIError{
				Code:    403,
				Message: "Authorization header missing",
			})
		}

		return next(c)
	}

}

// CheckToken used to verify authorization tokens
func (auth *directGrantMiddleware) CheckToken(next echo.HandlerFunc) echo.HandlerFunc {
	return func(c echo.Context) error {
		token := ""
		if auth.customHeaderName != nil {
			token = c.Request().Header.Get(*auth.customHeaderName)
		}

		if token == "" {
			token = c.Request().Header.Get("Authorization")
		}

		if token == "" {
			return c.JSON(http.StatusUnauthorized, gocloak.APIError{
				Code:    403,
				Message: "Authorization header missing",
			})
		}

		token = extractBearerToken(token)

		if token == "" {
			return c.JSON(http.StatusUnauthorized, gocloak.APIError{
				Code:    403,
				Message: "Bearer Token missing",
			})
		}
<<<<<<< HEAD
		result, err := auth.gocloak.RetrospectToken(token, auth.clientID, *auth.clientSecret, auth.realm)
=======

		result, err := auth.gocloak.RetrospectToken(auth.ctx, token, auth.clientID, auth.clientSecret, auth.realm)
>>>>>>> af915e26
		if err != nil {
			return c.JSON(http.StatusUnauthorized, gocloak.APIError{
				Code:    403,
				Message: "Invalid or malformed token:" + err.Error(),
			})
		}

		if !*result.Active {
			return c.JSON(http.StatusUnauthorized, gocloak.APIError{
				Code:    403,
				Message: "Invalid or expired Token",
			})
		}

		return next(c)
	}
}

func extractBearerToken(token string) string {
	return strings.Replace(token, "Bearer ", "", 1)
}

func (auth *directGrantMiddleware) CheckScope(next echo.HandlerFunc) echo.HandlerFunc {
	return func(c echo.Context) error {
		token := ""
		if auth.customHeaderName != nil {
			token = c.Request().Header.Get(*auth.customHeaderName)
		}

		if token == "" {
			token = c.Request().Header.Get("Authorization")
		}

		if token == "" {
			return c.JSON(http.StatusUnauthorized, gocloak.APIError{
				Code:    403,
				Message: "Authorization header missing",
			})
		}

		token = extractBearerToken(token)
		claims := &jwx.Claims{}
		_, err := auth.gocloak.DecodeAccessTokenCustomClaims(auth.ctx, token, auth.realm, "", claims)
		if err != nil {
			return c.JSON(http.StatusUnauthorized, gocloak.APIError{
				Code:    403,
				Message: "Invalid or malformed token",
			})
		}

		if !strings.Contains(claims.Scope, *auth.allowedScope) {
			return c.JSON(http.StatusForbidden, gocloak.APIError{
				Code:    http.StatusForbidden,
				Message: "Insufficient permissions to access the requested resource",
			})
		}

		return next(c)
	}
}

func (auth *directGrantMiddleware) Enforcer(requestConfig EnforcerConfig) echo.MiddlewareFunc {
	return func(next echo.HandlerFunc) echo.HandlerFunc {
		return func(c echo.Context) error {
			responseMode := ""
			token := ""

			if requestConfig.Permissions == nil || len(requestConfig.Permissions) <= 0 {
				return auth.accessDenied(c, "Access Denied")
			}

			if auth.customHeaderName != nil {
				token = c.Request().Header.Get(*auth.customHeaderName)
			}

			if token == "" {
				token = c.Request().Header.Get("Authorization")
			}

			if token == "" {
				return auth.accessDenied(c, "Authorization header missing")
			}

			token = extractBearerToken(token)

			if token == "" {
				return auth.accessDenied(c, "Bearer Token missing")
			}

			if requestConfig.ResponseMode == "" {
				responseMode = "permissions"
			} else {
				responseMode = requestConfig.ResponseMode
			}

			tokenClaim := &Claims{}
			decodedTokenClaim, err := auth.gocloak.DecodeAccessTokenCustomClaims(token, auth.realm, tokenClaim)
			if err != nil {
				return auth.accessDenied(c, "Bearer Token missing")
			}
			log.Println(decodedTokenClaim)

			requestOptions := gocloak.RequestingPartyTokenOptions{}
			requestOptions.Permissions = requestConfig.Permissions
			requestOptions.Audience = gocloak.StringP(requestConfig.Audience)

			grant, err := auth.gocloak.GetRequestingPartyToken(token, auth.realm, requestOptions)
			if err != nil {
				log.Println("Invalid or malformed token:" + err.Error())
				return auth.accessDenied(c, "Invalid or expired Token")
			}

			if grant == nil || grant.AccessToken == "" {
				log.Println("Invalid or malformed token null grant")
				return auth.accessDenied(c, "Invalid or expired Token")
			}

			permissionResult := auth.handlePermissions(requestConfig.Permissions, grant, responseMode)

			if permissionResult != true {
				return auth.accessDenied(c, "Invalid or expired Token")
			}

			user, _ := auth.gocloak.GetUserInfo(token, auth.realm)
			c.Set("user", user)

			return next(c)
		}
	}
}

func (auth *directGrantMiddleware) Protect() echo.MiddlewareFunc {
	return func(next echo.HandlerFunc) echo.HandlerFunc {
		return func(c echo.Context) error {
			token := ""
			if auth.customHeaderName != nil {
				token = c.Request().Header.Get(*auth.customHeaderName)
			}

			if token == "" {
				token = c.Request().Header.Get("Authorization")
			}

			if token == "" {
				return c.JSON(http.StatusUnauthorized, gocloak.APIError{
					Code:    403,
					Message: "Authorization header missing",
				})
			}

			token = extractBearerToken(token)

			if token == "" {
				return c.JSON(http.StatusUnauthorized, gocloak.APIError{
					Code:    403,
					Message: "Bearer Token missing",
				})
			}
			decodedToken, _, err := auth.gocloak.DecodeAccessToken(token, auth.realm)
			if err != nil {
				log.Println("Invalid or malformed token:" + err.Error())
				return c.JSON(http.StatusUnauthorized, gocloak.APIError{
					Code:    403,
					Message: "Invalid or expired Token",
				})
			}

			if !decodedToken.Valid {
				return c.JSON(http.StatusUnauthorized, gocloak.APIError{
					Code:    403,
					Message: "Invalid or expired Token",
				})
			}
			user, _ := auth.gocloak.GetUserInfo(token, auth.realm)
			c.Set("user", user)

			return next(c)
		}
	}
}

func (auth *directGrantMiddleware) handlePermissions(requestPermissions []string, grant *gocloak.JWT, responseMode string) bool {
	var expectedPermissions []PermissionClaim

	claims := &Claims{}
	decodedClaim, err := auth.gocloak.DecodeAccessTokenCustomClaims(grant.AccessToken, auth.realm, claims)
	if err != nil {
		return false
	}
	log.Println(decodedClaim)

	for _, permission := range requestPermissions {
		s := strings.Split(permission, "#")
		p := PermissionClaim{
			s[0],
			"",
		}
		if len(s) > 1 {
			p.scope = s[1]
		}
		expectedPermissions = append(expectedPermissions, p)
	}
	log.Println(expectedPermissions)

	if responseMode == "permissions" || responseMode == "decision" {
		if claims.Authorization.Permissions == nil || len(claims.Authorization.Permissions) <= 0 {
			return false
		} else {
			for _, scope := range expectedPermissions {
				for _, permission := range claims.Authorization.Permissions {
					log.Println(permission)
					if permission.Contains(scope.Id, scope.scope) == false {
						return false
					}
				}
			}
		}
	} else {
		for _, scope := range expectedPermissions {
			if scope.Id != "" && scope.scope != "" {
				if claims.HasPermission(scope.Id, scope.scope) != true {
					return false
				}
			}
		}
	}
	return true
}

func (auth *directGrantMiddleware) accessDenied(c echo.Context, message string) error {
	return c.JSON(http.StatusUnauthorized, gocloak.APIError{
		Code:    403,
		Message: message,
	})
}<|MERGE_RESOLUTION|>--- conflicted
+++ resolved
@@ -1,23 +1,14 @@
 package gocloakecho
 
 import (
-<<<<<<< HEAD
+	"context"
 	"log"
 	"net/http"
 	"strings"
 
-	"github.com/Nerzal/gocloak/v5"
-	"github.com/Nerzal/gocloak/v5/pkg/jwx"
-	"github.com/dgrijalva/jwt-go"
-=======
-	"context"
-	"net/http"
-	"strings"
-
 	"github.com/Nerzal/gocloak/v7"
 	"github.com/Nerzal/gocloak/v7/pkg/jwx"
 	"github.com/dgrijalva/jwt-go/v4"
->>>>>>> af915e26
 	"github.com/labstack/echo/v4"
 )
 
@@ -27,22 +18,15 @@
 // see https://www.keycloak.org/docs/latest/securing_apps/index.html#_resource_owner_password_credentials_flow and
 // https://tools.ietf.org/html/rfc6749#section-4.3 for more information about this flow
 //noinspection GoUnusedExportedFunction
-<<<<<<< HEAD
-func NewDirectGrantMiddleware(gocloak gocloak.GoCloak, realm string, clientID string, clientSecret *string, allowedScope *string, customHeaderName *string) AuthenticationMiddleWare {
-=======
 func NewDirectGrantMiddleware(ctx context.Context, gocloak gocloak.GoCloak, realm, clientID, clientSecret, allowedScope string, customHeaderName *string) AuthenticationMiddleWare {
->>>>>>> af915e26
 	return &directGrantMiddleware{
 		gocloak:          gocloak,
 		realm:            realm,
+		allowedScope:     allowedScope,
+		customHeaderName: customHeaderName,
 		clientID:         clientID,
 		clientSecret:     clientSecret,
-<<<<<<< HEAD
-		allowedScope:     allowedScope,
-		customHeaderName: customHeaderName,
-=======
 		ctx:              ctx,
->>>>>>> af915e26
 	}
 }
 
@@ -50,8 +34,8 @@
 	gocloak          gocloak.GoCloak
 	realm            string
 	clientID         string
-	clientSecret     *string
-	allowedScope     *string
+	clientSecret     string
+	allowedScope     string
 	customHeaderName *string
 	ctx              context.Context
 }
@@ -160,12 +144,8 @@
 				Message: "Bearer Token missing",
 			})
 		}
-<<<<<<< HEAD
-		result, err := auth.gocloak.RetrospectToken(token, auth.clientID, *auth.clientSecret, auth.realm)
-=======
 
 		result, err := auth.gocloak.RetrospectToken(auth.ctx, token, auth.clientID, auth.clientSecret, auth.realm)
->>>>>>> af915e26
 		if err != nil {
 			return c.JSON(http.StatusUnauthorized, gocloak.APIError{
 				Code:    403,
@@ -216,7 +196,7 @@
 			})
 		}
 
-		if !strings.Contains(claims.Scope, *auth.allowedScope) {
+		if !strings.Contains(claims.Scope, auth.allowedScope) {
 			return c.JSON(http.StatusForbidden, gocloak.APIError{
 				Code:    http.StatusForbidden,
 				Message: "Insufficient permissions to access the requested resource",
@@ -230,10 +210,10 @@
 func (auth *directGrantMiddleware) Enforcer(requestConfig EnforcerConfig) echo.MiddlewareFunc {
 	return func(next echo.HandlerFunc) echo.HandlerFunc {
 		return func(c echo.Context) error {
-			responseMode := ""
+			//responseMode := ""
 			token := ""
 
-			if requestConfig.Permissions == nil || len(requestConfig.Permissions) <= 0 {
+			if requestConfig.Permissions == nil || len(*requestConfig.Permissions) <= 0 {
 				return auth.accessDenied(c, "Access Denied")
 			}
 
@@ -255,41 +235,41 @@
 				return auth.accessDenied(c, "Bearer Token missing")
 			}
 
-			if requestConfig.ResponseMode == "" {
-				responseMode = "permissions"
-			} else {
-				responseMode = requestConfig.ResponseMode
-			}
-
-			tokenClaim := &Claims{}
-			decodedTokenClaim, err := auth.gocloak.DecodeAccessTokenCustomClaims(token, auth.realm, tokenClaim)
-			if err != nil {
-				return auth.accessDenied(c, "Bearer Token missing")
-			}
-			log.Println(decodedTokenClaim)
-
-			requestOptions := gocloak.RequestingPartyTokenOptions{}
-			requestOptions.Permissions = requestConfig.Permissions
-			requestOptions.Audience = gocloak.StringP(requestConfig.Audience)
-
-			grant, err := auth.gocloak.GetRequestingPartyToken(token, auth.realm, requestOptions)
-			if err != nil {
-				log.Println("Invalid or malformed token:" + err.Error())
-				return auth.accessDenied(c, "Invalid or expired Token")
-			}
-
-			if grant == nil || grant.AccessToken == "" {
-				log.Println("Invalid or malformed token null grant")
-				return auth.accessDenied(c, "Invalid or expired Token")
-			}
-
-			permissionResult := auth.handlePermissions(requestConfig.Permissions, grant, responseMode)
-
-			if permissionResult != true {
-				return auth.accessDenied(c, "Invalid or expired Token")
-			}
-
-			user, _ := auth.gocloak.GetUserInfo(token, auth.realm)
+			//if requestConfig.ResponseMode == "" {
+			//	responseMode = "permissions"
+			//} else {
+			//	responseMode = requestConfig.ResponseMode
+			//}
+
+			//var tokenClaim jwt.Claims
+			//decodedTokenClaim, err := auth.gocloak.DecodeAccessTokenCustomClaims(auth.ctx, token, auth.realm, requestConfig.Audience, tokenClaim)
+			//if err != nil {
+			//	return auth.accessDenied(c, "Bearer Token missing")
+			//}
+			//log.Println(decodedTokenClaim)
+			//
+			//requestOptions := gocloak.RequestingPartyTokenOptions{}
+			//requestOptions.Permissions = requestConfig.Permissions
+			//requestOptions.Audience = gocloak.StringP(requestConfig.Audience)
+			//
+			//grant, err := auth.gocloak.GetRequestingPartyToken(auth.ctx, token, auth.realm, requestOptions)
+			//if err != nil {
+			//	log.Println("Invalid or malformed token:" + err.Error())
+			//	return auth.accessDenied(c, "Invalid or expired Token")
+			//}
+			//
+			//if grant == nil || grant.AccessToken == "" {
+			//	log.Println("Invalid or malformed token null grant")
+			//	return auth.accessDenied(c, "Invalid or expired Token")
+			//}
+			//
+			//permissionResult := auth.handlePermissions(requestConfig.Permissions, grant, responseMode, decodedTokenClaim)
+			//
+			//if permissionResult != true {
+			//	return auth.accessDenied(c, "Invalid or expired Token")
+			//}
+
+			user, _ := auth.gocloak.GetUserInfo(auth.ctx, token, auth.realm)
 			c.Set("user", user)
 
 			return next(c)
@@ -297,67 +277,100 @@
 	}
 }
 
-func (auth *directGrantMiddleware) Protect() echo.MiddlewareFunc {
-	return func(next echo.HandlerFunc) echo.HandlerFunc {
-		return func(c echo.Context) error {
-			token := ""
-			if auth.customHeaderName != nil {
-				token = c.Request().Header.Get(*auth.customHeaderName)
-			}
-
-			if token == "" {
-				token = c.Request().Header.Get("Authorization")
-			}
-
-			if token == "" {
-				return c.JSON(http.StatusUnauthorized, gocloak.APIError{
-					Code:    403,
-					Message: "Authorization header missing",
-				})
-			}
-
-			token = extractBearerToken(token)
-
-			if token == "" {
-				return c.JSON(http.StatusUnauthorized, gocloak.APIError{
-					Code:    403,
-					Message: "Bearer Token missing",
-				})
-			}
-			decodedToken, _, err := auth.gocloak.DecodeAccessToken(token, auth.realm)
-			if err != nil {
-				log.Println("Invalid or malformed token:" + err.Error())
-				return c.JSON(http.StatusUnauthorized, gocloak.APIError{
-					Code:    403,
-					Message: "Invalid or expired Token",
-				})
-			}
-
-			if !decodedToken.Valid {
-				return c.JSON(http.StatusUnauthorized, gocloak.APIError{
-					Code:    403,
-					Message: "Invalid or expired Token",
-				})
-			}
-			user, _ := auth.gocloak.GetUserInfo(token, auth.realm)
-			c.Set("user", user)
-
-			return next(c)
-		}
-	}
-}
-
-func (auth *directGrantMiddleware) handlePermissions(requestPermissions []string, grant *gocloak.JWT, responseMode string) bool {
+func (auth *directGrantMiddleware) Protect(next echo.HandlerFunc) echo.HandlerFunc {
+	return func(c echo.Context) error {
+		//token := ""
+		//if auth.customHeaderName != nil {
+		//	token = c.Request().Header.Get(*auth.customHeaderName)
+		//}
+		//
+		//if token == "" {
+		//	token = c.Request().Header.Get("Authorization")
+		//}
+		//
+		//if token == "" {
+		//	return c.JSON(http.StatusUnauthorized, gocloak.APIError{
+		//		Code:    403,
+		//		Message: "Authorization header missing",
+		//	})
+		//}
+		//
+		//token = extractBearerToken(token)
+		//
+		//if token == "" {
+		//	return c.JSON(http.StatusUnauthorized, gocloak.APIError{
+		//		Code:    403,
+		//		Message: "Bearer Token missing",
+		//	})
+		//}
+		//
+		//decodedToken, _, err := auth.gocloak.DecodeAccessToken(auth.ctx, token, auth.realm, auth.clientID)
+		//if err != nil {
+		//	log.Println("Invalid or malformed token:" + err.Error())
+		//	return c.JSON(http.StatusUnauthorized, gocloak.APIError{
+		//		Code:    403,
+		//		Message: "Invalid or expired Token",
+		//	})
+		//}
+		//
+		//if !decodedToken.Valid {
+		//	return c.JSON(http.StatusUnauthorized, gocloak.APIError{
+		//		Code:    403,
+		//		Message: "Invalid or expired Token",
+		//	})
+		//}
+		//user, _ := auth.gocloak.GetUserInfo(auth.ctx, token, auth.realm)
+		//c.Set("user", user)
+		//
+		//return next(c)
+		token := ""
+		if auth.customHeaderName != nil {
+			token = c.Request().Header.Get(*auth.customHeaderName)
+		}
+
+		if token == "" {
+			token = c.Request().Header.Get("Authorization")
+		}
+
+		if token == "" {
+			return c.JSON(http.StatusUnauthorized, gocloak.APIError{
+				Code:    403,
+				Message: "Authorization header missing",
+			})
+		}
+
+		token = extractBearerToken(token)
+
+		if token == "" {
+			return c.JSON(http.StatusUnauthorized, gocloak.APIError{
+				Code:    403,
+				Message: "Bearer Token missing",
+			})
+		}
+
+		result, err := auth.gocloak.RetrospectToken(auth.ctx, token, auth.clientID, auth.clientSecret, auth.realm)
+		if err != nil {
+			return c.JSON(http.StatusUnauthorized, gocloak.APIError{
+				Code:    403,
+				Message: "Invalid or malformed token:" + err.Error(),
+			})
+		}
+
+		if !*result.Active {
+			return c.JSON(http.StatusUnauthorized, gocloak.APIError{
+				Code:    403,
+				Message: "Invalid or expired Token",
+			})
+		}
+
+		return next(c)
+	}
+}
+
+func (auth *directGrantMiddleware) handlePermissions(requestPermissions *[]string, grant *gocloak.JWT, responseMode string, decodedClaim *jwt.Token, claims jwt.Claims) bool {
 	var expectedPermissions []PermissionClaim
 
-	claims := &Claims{}
-	decodedClaim, err := auth.gocloak.DecodeAccessTokenCustomClaims(grant.AccessToken, auth.realm, claims)
-	if err != nil {
-		return false
-	}
-	log.Println(decodedClaim)
-
-	for _, permission := range requestPermissions {
+	for _, permission := range *requestPermissions {
 		s := strings.Split(permission, "#")
 		p := PermissionClaim{
 			s[0],
@@ -370,28 +383,28 @@
 	}
 	log.Println(expectedPermissions)
 
-	if responseMode == "permissions" || responseMode == "decision" {
-		if claims.Authorization.Permissions == nil || len(claims.Authorization.Permissions) <= 0 {
-			return false
-		} else {
-			for _, scope := range expectedPermissions {
-				for _, permission := range claims.Authorization.Permissions {
-					log.Println(permission)
-					if permission.Contains(scope.Id, scope.scope) == false {
-						return false
-					}
-				}
-			}
-		}
-	} else {
-		for _, scope := range expectedPermissions {
-			if scope.Id != "" && scope.scope != "" {
-				if claims.HasPermission(scope.Id, scope.scope) != true {
-					return false
-				}
-			}
-		}
-	}
+	//if responseMode == "permissions" || responseMode == "decision" {
+	//	if claims.Authorization.Permissions == nil || len(claims.Authorization.Permissions) <= 0 {
+	//		return false
+	//	} else {
+	//		for _, scope := range expectedPermissions {
+	//			for _, permission := range claims.Authorization.Permissions {
+	//				log.Println(permission)
+	//				if permission.Contains(scope.Id, scope.scope) == false {
+	//					return false
+	//				}
+	//			}
+	//		}
+	//	}
+	//} else {
+	//	for _, scope := range expectedPermissions {
+	//		if scope.Id != "" && scope.scope != "" {
+	//			if claims.HasPermission(scope.Id, scope.scope) != true {
+	//				return false
+	//			}
+	//		}
+	//	}
+	//}
 	return true
 }
 
