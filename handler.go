--- conflicted
+++ resolved
@@ -5,11 +5,7 @@
 	"errors"
 	"net/http"
 
-<<<<<<< HEAD
-	"github.com/Nerzal/gocloak/v5"
-=======
 	"github.com/Nerzal/gocloak/v7"
->>>>>>> af915e26
 )
 
 // AuthenticationHandler is used to authenticate with the api
