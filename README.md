--- conflicted
+++ resolved
@@ -15,11 +15,7 @@
 * Install the package
 
 ```bash
-<<<<<<< HEAD
-go get "github.com/Nerzal/gocloak/v5"
-=======
 go get "github.com/Nerzal/gocloak/v7"
->>>>>>> af915e26
 ```
 
 ```go
